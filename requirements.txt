--- conflicted
+++ resolved
@@ -1,17 +1,25 @@
-﻿fastapi==0.111.0
-uvicorn==0.30.1
+# Web framework
+fastapi==0.111.0
+uvicorn[standard]==0.30.1
+
+# Database ORM + driver (SQLite & Postgres support)
 SQLAlchemy==2.0.31
-<<<<<<< HEAD
-=======
 psycopg-binary==3.1.19
 
 # Authentication & password hashing
->>>>>>> d9766dd0
 passlib[bcrypt]==1.7.4
 python-jose==3.3.0
+
+# Pydantic for data validation
 pydantic==2.8.2
 pydantic-settings==2.2.1
+
+# For migrations (optional but recommended if DB evolves)
 alembic==1.13.2
+
+# Testing
 pytest==8.2.2
 httpx==0.27.0
+
+# Environment variable parsing
 python-dotenv==1.0.1